--- conflicted
+++ resolved
@@ -1,12 +1,8 @@
 Package: ALDEx2
 Type: Package
 Title: Analysis Of Differential Abundance Taking Sample Variation Into Account
-<<<<<<< HEAD
 Version: 1.19.1
-=======
-Version: 1.19.0
->>>>>>> a4b4ca02
-Date: 2019-10-25
+Date: 2019-11-12
 Author: Greg Gloor, Andrew Fernandes, Jean Macklaim, Arianne Albert, Matt Links,
     Thomas Quinn, Jia Rong Wu, Ruth Grace Wong, Brandon Lieng
 Maintainer: Greg Gloor <ggloor@uwo.ca>
