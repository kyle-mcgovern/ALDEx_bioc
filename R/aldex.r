--- conflicted
+++ resolved
@@ -92,11 +92,7 @@
 #'            test="t", effect=TRUE, paired.test=FALSE)
 aldex <- function(reads, conditions, mc.samples=128, test="t", effect=TRUE,
                   include.sample.summary=FALSE, verbose=FALSE,
-<<<<<<< HEAD
                   denom="all", iterate=FALSE, gamma = NULL, bayesEst = TRUE, ...){
-=======
-                  denom="all", paired.test=FALSE, iterate=FALSE, ...){
->>>>>>> e06adef7
 
   if(missing(conditions)) stop("The 'conditions' argument is needed for this analysis.")
 
@@ -108,11 +104,7 @@
   if(test == "t") {
 
     message("aldex.ttest: doing t-test")
-<<<<<<< HEAD
     x.tt <- aldex.ttest(x, paired.test=FALSE, hist.plot=FALSE, verbose=verbose, bayesEst = bayesEst)
-=======
-    x.tt <- aldex.ttest(x, paired.test=paired.test, hist.plot=FALSE, verbose=verbose)
->>>>>>> e06adef7
 
   }else if(test == "kw"){
 
