% Generated by roxygen2: do not edit by hand
% Please edit documentation in R/aldex.r
\name{aldex}
\alias{aldex}
\title{Compute an \code{aldex} Object}
\usage{
aldex(
  reads,
  conditions,
  mc.samples = 128,
  test = "t",
  effect = TRUE,
  include.sample.summary = FALSE,
  verbose = FALSE,
  paired.test = FALSE,
  denom = "all",
  iterate = FALSE,
  gamma = NULL,
<<<<<<< HEAD
  bayesEst = FALSE,
=======
>>>>>>> e8fa41a7
  ...
)
}
\arguments{
\item{reads}{A non-negative, integer-only \code{data.frame} or \code{matrix}
with unique names for all rows and columns. Rows should contain genes and
columns should contain sequencing read counts (i.e., sample vectors).
Rows with 0 reads in each sample are deleted prior to analysis.}

\item{conditions}{A character vector. A description of the data structure used
for testing. Typically, a vector of group labels. For \code{aldex.glm}, use
a \code{model.matrix}.}

\item{mc.samples}{An integer. The number of Monte Carlo samples to use when
estimating the underlying distributions. Since we are estimating central tendencies,
128 is usually sufficient.}

\item{test}{A character string. Indicates which tests to perform. "t" runs
Welch's t and Wilcoxon tests. "kw" runs Kruskal-Wallace and glm tests.
"glm" runs a generalized linear model using a \code{model.matrix}.
"corr" runs a correlation test using \code{cor.test}.}

\item{effect}{A boolean. Toggles whether to calculate abundances and effect sizes.
Applies to \code{test = "t"} and \code{test = "iterative"}.}

\item{include.sample.summary}{A boolean. Toggles whether to include median clr
values for each sample. Applies to \code{effect = TRUE}.}

\item{verbose}{A boolean. Toggles whether to print diagnostic information while
running. Useful for debugging errors on large datasets. Applies to
\code{effect = TRUE}.}

\item{paired.test}{A boolean. Toggles whether to do paired-sample tests.
Applies to \code{effect = TRUE} and \code{test = "t"}.}

\item{denom}{A character string. Indicates which features to retain as the
denominator for the Geometric Mean calculation. Using "iqlr" accounts for data
with systematic variation and centers the features on the set features that have
variance that is between the lower and upper quartile of variance. Using "zero"
is a more extreme case where there are many non-zero features in one condition but
many zeros in another. In this case the geometric mean of each group is calculated
using the set of per-group non-zero features.}

\item{iterate}{A boolean. Toggles whether to iteratively perform a test. For example,
this will use the results from an initial "t" routine to seed the reference
(i.e., denominator of Geometric Mean calculation) for a second "t" routine.}

\item{gamma}{A numeric. The standard deviation on the within sample variation.
used when estimating the effect of scale on the outcome}

<<<<<<< HEAD
\item{bayesEst}{A boolean. Do we use the Bayes estimate for testing to 
generate a posterior predictive p-value? This is set to FALSE by default 
for backwards compatibility but the recommendation is to use the PPP and
change any workflows that depended on the old method.}

=======
>>>>>>> e8fa41a7
\item{...}{Arguments to embedded method (e.g., \code{glm} or \code{cor.test}).}
}
\value{
Returns a number of values that depends on the set of options.
 See the return values of aldex.ttest, aldex.kw, aldex.glm, and aldex.effect
 for explanations and examples.
}
\description{
Welcome to the \code{ALDEx2} package!

The \code{aldex} function is a wrapper that performs log-ratio transformation
 and statistical testing in a single line of code. Specifically, this function:
 (a) generates Monte Carlo samples of the Dirichlet distribution for each sample,
 (b) converts each instance using a log-ratio transform, then (c) returns test
 results for two sample (Welch's t, Wilcoxon), a Bayesian posterior predictive
 p-value (PPP) or multi-sample (glm, Kruskal-Wallace)
 tests. This function also estimates effect size for two sample analyses.
}
\details{
See "Examples" below for a description of the sample input.
}
\examples{
# The 'reads' data.frame should have row
# and column names that are unique, and
# looks like the following:
#
#              T1a T1b  T2  T3  N1  N2  Nx
#   Gene_00001   0   0   2   0   0   1   0
#   Gene_00002  20   8  12   5  19  26  14
#   Gene_00003   3   0   2   0   0   0   1
#   Gene_00004  75  84 241 149 271 257 188
#   Gene_00005  10  16   4   0   4  10  10
#   Gene_00006 129 126 451 223 243 149 209
#       ... many more rows ...

data(selex)
selex <- selex[1201:1600,] # subset for efficiency
conds <- c(rep("NS", 7), rep("S", 7))
x <- aldex(selex, conds, mc.samples=2, denom="all",
           test="t", effect=TRUE, paired.test=FALSE)
}
\references{
Please use the citation given by
 \code{citation(package="ALDEx2")}.
}
\seealso{
\code{\link{aldex}},
 \code{\link{aldex.clr}},
 \code{\link{aldex.ttest}},
 \code{\link{aldex.kw}},
 \code{\link{aldex.glm}},
 \code{\link{aldex.effect}},
 \code{\link{aldex.corr}},
 \code{\link{selex}}
}
\author{
Greg Gloor, Andrew Fernandes, and Matt Links contributed to
 the original package. Thom Quinn added the "glm" test method, the
 "corr" test method, and the "iterate" procedure. Michelle Pistner Nixon
 and Justin Silverman contributed the scale and PPP routines
}<|MERGE_RESOLUTION|>--- conflicted
+++ resolved
@@ -16,10 +16,6 @@
   denom = "all",
   iterate = FALSE,
   gamma = NULL,
-<<<<<<< HEAD
-  bayesEst = FALSE,
-=======
->>>>>>> e8fa41a7
   ...
 )
 }
@@ -70,14 +66,6 @@
 \item{gamma}{A numeric. The standard deviation on the within sample variation.
 used when estimating the effect of scale on the outcome}
 
-<<<<<<< HEAD
-\item{bayesEst}{A boolean. Do we use the Bayes estimate for testing to 
-generate a posterior predictive p-value? This is set to FALSE by default 
-for backwards compatibility but the recommendation is to use the PPP and
-change any workflows that depended on the old method.}
-
-=======
->>>>>>> e8fa41a7
 \item{...}{Arguments to embedded method (e.g., \code{glm} or \code{cor.test}).}
 }
 \value{
